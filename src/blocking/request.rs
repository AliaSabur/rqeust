use std::convert::TryFrom;
use std::fmt;
use std::time::Duration;

use http::{request::Parts, Request as HttpRequest, Version};
use serde::Serialize;
#[cfg(feature = "json")]
use serde_json;
use serde_urlencoded;

use super::body::{self, Body};
#[cfg(feature = "multipart")]
use super::multipart;
use super::Client;
use crate::header::{HeaderMap, HeaderName, HeaderValue, CONTENT_TYPE};
use crate::util::base64;
use crate::{async_impl, Method, Url};

/// A request which can be executed with `Client::execute()`.
pub struct Request {
    body: Option<Body>,
    inner: async_impl::Request,
}

/// A builder to construct the properties of a `Request`.
///
/// To construct a `RequestBuilder`, refer to the `Client` documentation.
#[derive(Debug)]
#[must_use = "RequestBuilder does nothing until you 'send' it"]
pub struct RequestBuilder {
    client: Client,
    request: crate::Result<Request>,
}

impl Request {
    /// Constructs a new request.
    #[inline]
    pub fn new(method: Method, url: Url) -> Self {
        Request {
            body: None,
            inner: async_impl::Request::new(method, url),
        }
    }

    /// Get the method.
    #[inline]
    pub fn method(&self) -> &Method {
        self.inner.method()
    }

    /// Get a mutable reference to the method.
    #[inline]
    pub fn method_mut(&mut self) -> &mut Method {
        self.inner.method_mut()
    }

    /// Get the url.
    #[inline]
    pub fn url(&self) -> &Url {
        self.inner.url()
    }

    /// Get a mutable reference to the url.
    #[inline]
    pub fn url_mut(&mut self) -> &mut Url {
        self.inner.url_mut()
    }

    /// Get the headers.
    #[inline]
    pub fn headers(&self) -> &HeaderMap {
        self.inner.headers()
    }

    /// Get a mutable reference to the headers.
    #[inline]
    pub fn headers_mut(&mut self) -> &mut HeaderMap {
        self.inner.headers_mut()
    }

    /// Get the http version.
    #[inline]
    pub fn version(&self) -> Version {
        self.inner.version()
    }

    /// Get a mutable reference to the http version.
    #[inline]
    pub fn version_mut(&mut self) -> &mut Version {
        self.inner.version_mut()
    }

    /// Get the body.
    #[inline]
    pub fn body(&self) -> Option<&Body> {
        self.body.as_ref()
    }

    /// Get a mutable reference to the body.
    #[inline]
    pub fn body_mut(&mut self) -> &mut Option<Body> {
        &mut self.body
    }

    /// Get the timeout.
    #[inline]
    pub fn timeout(&self) -> Option<&Duration> {
        self.inner.timeout()
    }

    /// Get a mutable reference to the timeout.
    #[inline]
    pub fn timeout_mut(&mut self) -> &mut Option<Duration> {
        self.inner.timeout_mut()
    }

    /// Attempts to clone the `Request`.
    ///
    /// None is returned if a body is which can not be cloned. This can be because the body is a
    /// stream.
    pub fn try_clone(&self) -> Option<Request> {
        let body = if let Some(ref body) = self.body.as_ref() {
            if let Some(body) = body.try_clone() {
                Some(body)
            } else {
                return None;
            }
        } else {
            None
        };
        let mut req = Request::new(self.method().clone(), self.url().clone());
        *req.headers_mut() = self.headers().clone();
        *req.version_mut() = self.version().clone();
        req.body = body;
        Some(req)
    }

    pub(crate) fn into_async(self) -> (async_impl::Request, Option<body::Sender>) {
        use crate::header::CONTENT_LENGTH;

        let mut req_async = self.inner;
        let body = self.body.and_then(|body| {
            let (tx, body, len) = body.into_async();
            if let Some(len) = len {
                req_async.headers_mut().insert(CONTENT_LENGTH, len.into());
            }
            *req_async.body_mut() = Some(body);
            tx
        });
        (req_async, body)
    }
}

impl RequestBuilder {
    pub(crate) fn new(client: Client, request: crate::Result<Request>) -> RequestBuilder {
        let mut builder = RequestBuilder { client, request };

        let auth = builder
            .request
            .as_mut()
            .ok()
            .and_then(|req| async_impl::request::extract_authority(req.url_mut()));

        if let Some((username, password)) = auth {
            builder.basic_auth(username, password)
        } else {
            builder
        }
    }

    /// Add a `Header` to this Request.
    ///
    /// ```rust
    /// use reqwest::header::USER_AGENT;
    ///
    /// # fn run() -> Result<(), Box<std::error::Error>> {
    /// let client = reqwest::blocking::Client::new();
    /// let res = client.get("https://www.rust-lang.org")
    ///     .header(USER_AGENT, "foo")
    ///     .send()?;
    /// # Ok(())
    /// # }
    /// ```
    pub fn header<K, V>(self, key: K, value: V) -> RequestBuilder
    where
        HeaderName: TryFrom<K>,
        HeaderValue: TryFrom<V>,
        <HeaderName as TryFrom<K>>::Error: Into<http::Error>,
        <HeaderValue as TryFrom<V>>::Error: Into<http::Error>,
    {
        self.header_sensitive(key, value, false)
    }

    /// Add a `Header` to this Request with ability to define if header_value is sensitive.
    fn header_sensitive<K, V>(mut self, key: K, value: V, sensitive: bool) -> RequestBuilder
    where
        HeaderName: TryFrom<K>,
        HeaderValue: TryFrom<V>,
        <HeaderName as TryFrom<K>>::Error: Into<http::Error>,
        <HeaderValue as TryFrom<V>>::Error: Into<http::Error>,
    {
        let mut error = None;
        if let Ok(ref mut req) = self.request {
            match <HeaderName as TryFrom<K>>::try_from(key) {
                Ok(key) => match <HeaderValue as TryFrom<V>>::try_from(value) {
                    Ok(mut value) => {
                        value.set_sensitive(sensitive);
                        req.headers_mut().append(key, value);
                    }
                    Err(e) => error = Some(crate::error::builder(e.into())),
                },
                Err(e) => error = Some(crate::error::builder(e.into())),
            };
        }
        if let Some(err) = error {
            self.request = Err(err);
        }
        self
    }

    /// Add a set of Headers to the existing ones on this Request.
    ///
    /// The headers will be merged in to any already set.
    ///
    /// ```rust
    /// use reqwest::header::{HeaderMap, HeaderValue, USER_AGENT, CONTENT_TYPE};
    /// # use std::fs;
    ///
    /// fn construct_headers() -> HeaderMap {
    ///     let mut headers = HeaderMap::new();
    ///     headers.insert(USER_AGENT, HeaderValue::from_static("reqwest"));
    ///     headers.insert(CONTENT_TYPE, HeaderValue::from_static("image/png"));
    ///     headers
    /// }
    ///
    /// # fn run() -> Result<(), Box<std::error::Error>> {
    /// let file = fs::File::open("much_beauty.png")?;
    /// let client = reqwest::blocking::Client::new();
    /// let res = client.post("http://httpbin.org/post")
    ///     .headers(construct_headers())
    ///     .body(file)
    ///     .send()?;
    /// # Ok(())
    /// # }
    /// ```
    pub fn headers(mut self, headers: crate::header::HeaderMap) -> RequestBuilder {
        if let Ok(ref mut req) = self.request {
            crate::util::replace_headers(req.headers_mut(), headers);
        }
        self
    }

    /// Enable HTTP basic authentication.
    ///
    /// ```rust
    /// # fn run() -> Result<(), Box<std::error::Error>> {
    /// let client = reqwest::blocking::Client::new();
    /// let resp = client.delete("http://httpbin.org/delete")
    ///     .basic_auth("admin", Some("good password"))
    ///     .send()?;
    /// # Ok(())
    /// # }
    /// ```
    pub fn basic_auth<U, P>(self, username: U, password: Option<P>) -> RequestBuilder
    where
        U: fmt::Display,
        P: fmt::Display,
    {
<<<<<<< HEAD
        let auth = match password {
            Some(password) => format!("{}:{}", username, password),
            None => format!("{}:", username),
        };
        let header_value = format!("Basic {}", base64::encode(&auth));
        self.header_sensitive(crate::header::AUTHORIZATION, &*header_value, true)
=======
        let header_value = crate::util::basic_auth(username, password);
        self.header_sensitive(crate::header::AUTHORIZATION, header_value, true)
>>>>>>> 5df3861a
    }

    /// Enable HTTP bearer authentication.
    ///
    /// ```rust
    /// # fn run() -> Result<(), Box<std::error::Error>> {
    /// let client = reqwest::blocking::Client::new();
    /// let resp = client.delete("http://httpbin.org/delete")
    ///     .bearer_auth("token")
    ///     .send()?;
    /// # Ok(())
    /// # }
    /// ```
    pub fn bearer_auth<T>(self, token: T) -> RequestBuilder
    where
        T: fmt::Display,
    {
        let header_value = format!("Bearer {}", token);
        self.header_sensitive(crate::header::AUTHORIZATION, &*header_value, true)
    }

    /// Set the request body.
    ///
    /// # Examples
    ///
    /// Using a string:
    ///
    /// ```rust
    /// # fn run() -> Result<(), Box<std::error::Error>> {
    /// let client = reqwest::blocking::Client::new();
    /// let res = client.post("http://httpbin.org/post")
    ///     .body("from a &str!")
    ///     .send()?;
    /// # Ok(())
    /// # }
    /// ```
    ///
    /// Using a `File`:
    ///
    /// ```rust
    /// # fn run() -> Result<(), Box<std::error::Error>> {
    /// let file = std::fs::File::open("from_a_file.txt")?;
    /// let client = reqwest::blocking::Client::new();
    /// let res = client.post("http://httpbin.org/post")
    ///     .body(file)
    ///     .send()?;
    /// # Ok(())
    /// # }
    /// ```
    ///
    /// Using arbitrary bytes:
    ///
    /// ```rust
    /// # use std::fs;
    /// # fn run() -> Result<(), Box<std::error::Error>> {
    /// // from bytes!
    /// let bytes: Vec<u8> = vec![1, 10, 100];
    /// let client = reqwest::blocking::Client::new();
    /// let res = client.post("http://httpbin.org/post")
    ///     .body(bytes)
    ///     .send()?;
    /// # Ok(())
    /// # }
    /// ```
    pub fn body<T: Into<Body>>(mut self, body: T) -> RequestBuilder {
        if let Ok(ref mut req) = self.request {
            *req.body_mut() = Some(body.into());
        }
        self
    }

    /// Enables a request timeout.
    ///
    /// The timeout is applied from when the request starts connecting until the
    /// response body has finished. It affects only this request and overrides
    /// the timeout configured using `ClientBuilder::timeout()`.
    pub fn timeout(mut self, timeout: Duration) -> RequestBuilder {
        if let Ok(ref mut req) = self.request {
            *req.timeout_mut() = Some(timeout);
        }
        self
    }

    /// Modify the query string of the URL.
    ///
    /// Modifies the URL of this request, adding the parameters provided.
    /// This method appends and does not overwrite. This means that it can
    /// be called multiple times and that existing query parameters are not
    /// overwritten if the same key is used. The key will simply show up
    /// twice in the query string.
    /// Calling `.query(&[("foo", "a"), ("foo", "b")])` gives `"foo=a&foo=b"`.
    ///
    /// ```rust
    /// # use reqwest::Error;
    /// #
    /// # fn run() -> Result<(), Error> {
    /// let client = reqwest::blocking::Client::new();
    /// let res = client.get("http://httpbin.org")
    ///     .query(&[("lang", "rust")])
    ///     .send()?;
    /// # Ok(())
    /// # }
    /// ```
    ///
    /// # Note
    /// This method does not support serializing a single key-value
    /// pair. Instead of using `.query(("key", "val"))`, use a sequence, such
    /// as `.query(&[("key", "val")])`. It's also possible to serialize structs
    /// and maps into a key-value pair.
    ///
    /// # Errors
    /// This method will fail if the object you provide cannot be serialized
    /// into a query string.
    pub fn query<T: Serialize + ?Sized>(mut self, query: &T) -> RequestBuilder {
        let mut error = None;
        if let Ok(ref mut req) = self.request {
            let url = req.url_mut();
            let mut pairs = url.query_pairs_mut();
            let serializer = serde_urlencoded::Serializer::new(&mut pairs);

            if let Err(err) = query.serialize(serializer) {
                error = Some(crate::error::builder(err));
            }
        }
        if let Ok(ref mut req) = self.request {
            if let Some("") = req.url().query() {
                req.url_mut().set_query(None);
            }
        }
        if let Some(err) = error {
            self.request = Err(err);
        }
        self
    }

    /// Set HTTP version
    pub fn version(mut self, version: Version) -> RequestBuilder {
        if let Ok(ref mut req) = self.request {
            *req.version_mut() = version;
        }
        self
    }

    /// Send a form body.
    ///
    /// Sets the body to the url encoded serialization of the passed value,
    /// and also sets the `Content-Type: application/x-www-form-urlencoded`
    /// header.
    ///
    /// ```rust
    /// # use reqwest::Error;
    /// # use std::collections::HashMap;
    /// #
    /// # fn run() -> Result<(), Error> {
    /// let mut params = HashMap::new();
    /// params.insert("lang", "rust");
    ///
    /// let client = reqwest::blocking::Client::new();
    /// let res = client.post("http://httpbin.org")
    ///     .form(&params)
    ///     .send()?;
    /// # Ok(())
    /// # }
    /// ```
    ///
    /// # Errors
    ///
    /// This method fails if the passed value cannot be serialized into
    /// url encoded format
    pub fn form<T: Serialize + ?Sized>(mut self, form: &T) -> RequestBuilder {
        let mut error = None;
        if let Ok(ref mut req) = self.request {
            match serde_urlencoded::to_string(form) {
                Ok(body) => {
                    if !req.headers().contains_key(CONTENT_TYPE) {
                        req.headers_mut()
                            .insert(CONTENT_TYPE, HeaderValue::from_static("application/json"));
                    }
                    *req.body_mut() = Some(body.into());
                }
                Err(err) => error = Some(crate::error::builder(err)),
            }
        }
        if let Some(err) = error {
            self.request = Err(err);
        }
        self
    }

    /// Send a JSON body.
    ///
    /// Sets the body to the JSON serialization of the passed value, and
    /// also sets the `Content-Type: application/json` header.
    ///
    /// # Optional
    ///
    /// This requires the optional `json` feature enabled.
    ///
    /// # Examples
    ///
    /// ```rust
    /// # use reqwest::Error;
    /// # use std::collections::HashMap;
    /// #
    /// # fn run() -> Result<(), Error> {
    /// let mut map = HashMap::new();
    /// map.insert("lang", "rust");
    ///
    /// let client = reqwest::blocking::Client::new();
    /// let res = client.post("http://httpbin.org")
    ///     .json(&map)
    ///     .send()?;
    /// # Ok(())
    /// # }
    /// ```
    ///
    /// # Errors
    ///
    /// Serialization can fail if `T`'s implementation of `Serialize` decides to
    /// fail, or if `T` contains a map with non-string keys.
    #[cfg(feature = "json")]
    #[cfg_attr(docsrs, doc(cfg(feature = "json")))]
    pub fn json<T: Serialize + ?Sized>(mut self, json: &T) -> RequestBuilder {
        let mut error = None;
        if let Ok(ref mut req) = self.request {
            match serde_json::to_vec(json) {
                Ok(body) => {
                    if !req.headers().contains_key(CONTENT_TYPE) {
                        req.headers_mut()
                            .insert(CONTENT_TYPE, HeaderValue::from_static("application/json"));
                    }
                    *req.body_mut() = Some(body.into());
                }
                Err(err) => error = Some(crate::error::builder(err)),
            }
        }
        if let Some(err) = error {
            self.request = Err(err);
        }
        self
    }

    /// Sends a multipart/form-data body.
    ///
    /// ```
    /// # use reqwest::Error;
    ///
    /// # fn run() -> Result<(), Box<std::error::Error>> {
    /// let client = reqwest::blocking::Client::new();
    /// let form = reqwest::blocking::multipart::Form::new()
    ///     .text("key3", "value3")
    ///     .file("file", "/path/to/field")?;
    ///
    /// let response = client.post("your url")
    ///     .multipart(form)
    ///     .send()?;
    /// # Ok(())
    /// # }
    /// ```
    ///
    /// See [`multipart`](multipart/) for more examples.
    #[cfg(feature = "multipart")]
    #[cfg_attr(docsrs, doc(cfg(feature = "multipart")))]
    pub fn multipart(self, mut multipart: multipart::Form) -> RequestBuilder {
        let mut builder = self.header(
            CONTENT_TYPE,
            format!("multipart/form-data; boundary={}", multipart.boundary()).as_str(),
        );
        if let Ok(ref mut req) = builder.request {
            *req.body_mut() = Some(match multipart.compute_length() {
                Some(length) => Body::sized(multipart.reader(), length),
                None => Body::new(multipart.reader()),
            })
        }
        builder
    }

    /// Build a `Request`, which can be inspected, modified and executed with
    /// `Client::execute()`.
    pub fn build(self) -> crate::Result<Request> {
        self.request
    }

    /// Constructs the Request and sends it the target URL, returning a Response.
    ///
    /// # Errors
    ///
    /// This method fails if there was an error while sending request,
    /// redirect loop was detected or redirect limit was exhausted.
    pub fn send(self) -> crate::Result<super::Response> {
        self.client.execute(self.request?)
    }

    /// Attempts to clone the `RequestBuilder`.
    ///
    /// None is returned if a body is which can not be cloned. This can be because the body is a
    /// stream.
    ///
    /// # Examples
    ///
    /// With a static body
    ///
    /// ```rust
    /// # fn run() -> Result<(), Box<std::error::Error>> {
    /// let client = reqwest::blocking::Client::new();
    /// let builder = client.post("http://httpbin.org/post")
    ///     .body("from a &str!");
    /// let clone = builder.try_clone();
    /// assert!(clone.is_some());
    /// # Ok(())
    /// # }
    /// ```
    ///
    /// Without a body
    ///
    /// ```rust
    /// # fn run() -> Result<(), Box<std::error::Error>> {
    /// let client = reqwest::blocking::Client::new();
    /// let builder = client.get("http://httpbin.org/get");
    /// let clone = builder.try_clone();
    /// assert!(clone.is_some());
    /// # Ok(())
    /// # }
    /// ```
    ///
    /// With a non-clonable body
    ///
    /// ```rust
    /// # fn run() -> Result<(), Box<std::error::Error>> {
    /// let client = reqwest::blocking::Client::new();
    /// let builder = client.get("http://httpbin.org/get")
    ///     .body(reqwest::blocking::Body::new(std::io::empty()));
    /// let clone = builder.try_clone();
    /// assert!(clone.is_none());
    /// # Ok(())
    /// # }
    /// ```
    pub fn try_clone(&self) -> Option<RequestBuilder> {
        self.request
            .as_ref()
            .ok()
            .and_then(|req| req.try_clone())
            .map(|req| RequestBuilder {
                client: self.client.clone(),
                request: Ok(req),
            })
    }
}

impl<T> TryFrom<HttpRequest<T>> for Request
where
    T: Into<Body>,
{
    type Error = crate::Error;

    fn try_from(req: HttpRequest<T>) -> crate::Result<Self> {
        let (parts, body) = req.into_parts();
        let Parts {
            method,
            uri,
            headers,
            ..
        } = parts;
        let url = Url::parse(&uri.to_string()).map_err(crate::error::builder)?;
        let mut inner = async_impl::Request::new(method, url);
        crate::util::replace_headers(inner.headers_mut(), headers);
        Ok(Request {
            body: Some(body.into()),
            inner,
        })
    }
}

impl fmt::Debug for Request {
    fn fmt(&self, f: &mut fmt::Formatter) -> fmt::Result {
        fmt_request_fields(&mut f.debug_struct("Request"), self).finish()
    }
}

fn fmt_request_fields<'a, 'b>(
    f: &'a mut fmt::DebugStruct<'a, 'b>,
    req: &Request,
) -> &'a mut fmt::DebugStruct<'a, 'b> {
    f.field("method", req.method())
        .field("url", req.url())
        .field("headers", req.headers())
}

#[cfg(test)]
mod tests {
    use super::super::{body, Client};
    use super::{HttpRequest, Request, Version};
    use crate::header::{HeaderMap, HeaderValue, ACCEPT, CONTENT_TYPE, HOST};
    use crate::Method;
    use serde::Serialize;
    #[cfg(feature = "json")]
    use serde_json;
    use serde_urlencoded;
    use std::collections::{BTreeMap, HashMap};
    use std::convert::TryFrom;

    #[test]
    fn basic_get_request() {
        let client = Client::new();
        let some_url = "https://google.com/";
        let r = client.get(some_url).build().unwrap();

        assert_eq!(r.method(), &Method::GET);
        assert_eq!(r.url().as_str(), some_url);
    }

    #[test]
    fn basic_head_request() {
        let client = Client::new();
        let some_url = "https://google.com/";
        let r = client.head(some_url).build().unwrap();

        assert_eq!(r.method(), &Method::HEAD);
        assert_eq!(r.url().as_str(), some_url);
    }

    #[test]
    fn basic_post_request() {
        let client = Client::new();
        let some_url = "https://google.com/";
        let r = client.post(some_url).build().unwrap();

        assert_eq!(r.method(), &Method::POST);
        assert_eq!(r.url().as_str(), some_url);
    }

    #[test]
    fn basic_put_request() {
        let client = Client::new();
        let some_url = "https://google.com/";
        let r = client.put(some_url).build().unwrap();

        assert_eq!(r.method(), &Method::PUT);
        assert_eq!(r.url().as_str(), some_url);
    }

    #[test]
    fn basic_patch_request() {
        let client = Client::new();
        let some_url = "https://google.com/";
        let r = client.patch(some_url).build().unwrap();

        assert_eq!(r.method(), &Method::PATCH);
        assert_eq!(r.url().as_str(), some_url);
    }

    #[test]
    fn basic_delete_request() {
        let client = Client::new();
        let some_url = "https://google.com/";
        let r = client.delete(some_url).build().unwrap();

        assert_eq!(r.method(), &Method::DELETE);
        assert_eq!(r.url().as_str(), some_url);
    }

    #[test]
    fn add_header() {
        let client = Client::new();
        let some_url = "https://google.com/";
        let r = client.post(some_url);

        let header = HeaderValue::from_static("google.com");

        // Add a copy of the header to the request builder
        let r = r.header(HOST, header.clone()).build().unwrap();

        // then check it was actually added
        assert_eq!(r.headers().get(HOST), Some(&header));
    }

    #[test]
    fn add_headers() {
        let client = Client::new();
        let some_url = "https://google.com/";
        let r = client.post(some_url);

        let header = HeaderValue::from_static("google.com");

        let mut headers = HeaderMap::new();
        headers.insert(HOST, header);

        // Add a copy of the headers to the request builder
        let r = r.headers(headers.clone()).build().unwrap();

        // then make sure they were added correctly
        assert_eq!(r.headers(), &headers);
    }

    #[test]
    fn add_headers_multi() {
        let client = Client::new();
        let some_url = "https://google.com/";
        let r = client.post(some_url);

        let header_json = HeaderValue::from_static("application/json");
        let header_xml = HeaderValue::from_static("application/xml");

        let mut headers = HeaderMap::new();
        headers.append(ACCEPT, header_json);
        headers.append(ACCEPT, header_xml);

        // Add a copy of the headers to the request builder
        let r = r.headers(headers.clone()).build().unwrap();

        // then make sure they were added correctly
        assert_eq!(r.headers(), &headers);
        let mut all_values = r.headers().get_all(ACCEPT).iter();
        assert_eq!(all_values.next().unwrap(), &"application/json");
        assert_eq!(all_values.next().unwrap(), &"application/xml");
        assert_eq!(all_values.next(), None);
    }

    #[test]
    fn add_body() {
        let client = Client::new();
        let some_url = "https://google.com/";
        let r = client.post(some_url);

        let body = "Some interesting content";

        let mut r = r.body(body).build().unwrap();

        let buf = body::read_to_string(r.body_mut().take().unwrap()).unwrap();

        assert_eq!(buf, body);
    }

    #[test]
    fn add_query_append() {
        let client = Client::new();
        let some_url = "https://google.com/";
        let mut r = client.get(some_url);

        r = r.query(&[("foo", "bar")]);
        r = r.query(&[("qux", 3)]);

        let req = r.build().expect("request is valid");
        assert_eq!(req.url().query(), Some("foo=bar&qux=3"));
    }

    #[test]
    fn add_query_append_same() {
        let client = Client::new();
        let some_url = "https://google.com/";
        let mut r = client.get(some_url);

        r = r.query(&[("foo", "a"), ("foo", "b")]);

        let req = r.build().expect("request is valid");
        assert_eq!(req.url().query(), Some("foo=a&foo=b"));
    }

    #[test]
    fn add_query_struct() {
        #[derive(Serialize)]
        struct Params {
            foo: String,
            qux: i32,
        }

        let client = Client::new();
        let some_url = "https://google.com/";
        let mut r = client.get(some_url);

        let params = Params {
            foo: "bar".into(),
            qux: 3,
        };

        r = r.query(&params);

        let req = r.build().expect("request is valid");
        assert_eq!(req.url().query(), Some("foo=bar&qux=3"));
    }

    #[test]
    fn add_query_map() {
        let mut params = BTreeMap::new();
        params.insert("foo", "bar");
        params.insert("qux", "three");

        let client = Client::new();
        let some_url = "https://google.com/";
        let mut r = client.get(some_url);

        r = r.query(&params);

        let req = r.build().expect("request is valid");
        assert_eq!(req.url().query(), Some("foo=bar&qux=three"));
    }

    #[test]
    fn add_form() {
        let client = Client::new();
        let some_url = "https://google.com/";
        let r = client.post(some_url);

        let mut form_data = HashMap::new();
        form_data.insert("foo", "bar");

        let mut r = r.form(&form_data).build().unwrap();

        // Make sure the content type was set
        assert_eq!(
            r.headers().get(CONTENT_TYPE).unwrap(),
            &"application/x-www-form-urlencoded"
        );

        let buf = body::read_to_string(r.body_mut().take().unwrap()).unwrap();

        let body_should_be = serde_urlencoded::to_string(&form_data).unwrap();
        assert_eq!(buf, body_should_be);
    }

    #[test]
    #[cfg(feature = "json")]
    fn add_json() {
        let client = Client::new();
        let some_url = "https://google.com/";
        let r = client.post(some_url);

        let mut json_data = HashMap::new();
        json_data.insert("foo", "bar");

        let mut r = r.json(&json_data).build().unwrap();

        // Make sure the content type was set
        assert_eq!(r.headers().get(CONTENT_TYPE).unwrap(), &"application/json");

        let buf = body::read_to_string(r.body_mut().take().unwrap()).unwrap();

        let body_should_be = serde_json::to_string(&json_data).unwrap();
        assert_eq!(buf, body_should_be);
    }

    #[test]
    #[cfg(feature = "json")]
    fn add_json_fail() {
        use serde::ser::Error as _;
        use serde::{Serialize, Serializer};
        use std::error::Error as _;
        struct MyStruct;
        impl Serialize for MyStruct {
            fn serialize<S>(&self, _serializer: S) -> Result<S::Ok, S::Error>
            where
                S: Serializer,
            {
                Err(S::Error::custom("nope"))
            }
        }

        let client = Client::new();
        let some_url = "https://google.com/";
        let r = client.post(some_url);
        let json_data = MyStruct;
        let err = r.json(&json_data).build().unwrap_err();
        assert!(err.is_builder()); // well, duh ;)
        assert!(err.source().unwrap().is::<serde_json::Error>());
    }

    #[test]
    fn test_replace_headers() {
        use http::HeaderMap;

        let mut headers = HeaderMap::new();
        headers.insert("foo", "bar".parse().unwrap());
        headers.append("foo", "baz".parse().unwrap());

        let client = Client::new();
        let req = client
            .get("https://hyper.rs")
            .header("im-a", "keeper")
            .header("foo", "pop me")
            .headers(headers)
            .build()
            .expect("request build");

        assert_eq!(req.headers()["im-a"], "keeper");

        let foo = req.headers().get_all("foo").iter().collect::<Vec<_>>();
        assert_eq!(foo.len(), 2);
        assert_eq!(foo[0], "bar");
        assert_eq!(foo[1], "baz");
    }

    #[test]
    fn normalize_empty_query() {
        let client = Client::new();
        let some_url = "https://google.com/";
        let empty_query: &[(&str, &str)] = &[];

        let req = client
            .get(some_url)
            .query(empty_query)
            .build()
            .expect("request build");

        assert_eq!(req.url().query(), None);
        assert_eq!(req.url().as_str(), "https://google.com/");
    }

    #[test]
    fn convert_url_authority_into_basic_auth() {
        let client = Client::new();
        let some_url = "https://Aladdin:open sesame@localhost/";

        let req = client.get(some_url).build().expect("request build");

        assert_eq!(req.url().as_str(), "https://localhost/");
        assert_eq!(
            req.headers()["authorization"],
            "Basic QWxhZGRpbjpvcGVuIHNlc2FtZQ=="
        );
    }

    #[test]
    fn convert_from_http_request() {
        let http_request = HttpRequest::builder()
            .method("GET")
            .uri("http://localhost/")
            .header("User-Agent", "my-awesome-agent/1.0")
            .body("test test test")
            .unwrap();
        let req: Request = Request::try_from(http_request).unwrap();
        assert_eq!(req.body().is_none(), false);
        let test_data = b"test test test";
        assert_eq!(req.body().unwrap().as_bytes(), Some(&test_data[..]));
        let headers = req.headers();
        assert_eq!(headers.get("User-Agent").unwrap(), "my-awesome-agent/1.0");
        assert_eq!(req.method(), Method::GET);
        assert_eq!(req.url().as_str(), "http://localhost/");
    }

    #[test]
    fn set_http_request_version() {
        let http_request = HttpRequest::builder()
            .method("GET")
            .uri("http://localhost/")
            .header("User-Agent", "my-awesome-agent/1.0")
            .version(Version::HTTP_11)
            .body("test test test")
            .unwrap();
        let req: Request = Request::try_from(http_request).unwrap();
        assert_eq!(req.body().is_none(), false);
        let test_data = b"test test test";
        assert_eq!(req.body().unwrap().as_bytes(), Some(&test_data[..]));
        let headers = req.headers();
        assert_eq!(headers.get("User-Agent").unwrap(), "my-awesome-agent/1.0");
        assert_eq!(req.method(), Method::GET);
        assert_eq!(req.url().as_str(), "http://localhost/");
        assert_eq!(req.version(), Version::HTTP_11);
    }

    #[test]
    fn test_basic_auth_sensitive_header() {
        let client = Client::new();
        let some_url = "https://localhost/";

        let req = client
            .get(some_url)
            .basic_auth("Aladdin", Some("open sesame"))
            .build()
            .expect("request build");

        assert_eq!(req.url().as_str(), "https://localhost/");
        assert_eq!(
            req.headers()["authorization"],
            "Basic QWxhZGRpbjpvcGVuIHNlc2FtZQ=="
        );
        assert_eq!(req.headers()["authorization"].is_sensitive(), true);
    }

    #[test]
    fn test_bearer_auth_sensitive_header() {
        let client = Client::new();
        let some_url = "https://localhost/";

        let req = client
            .get(some_url)
            .bearer_auth("Hold my bear")
            .build()
            .expect("request build");

        assert_eq!(req.url().as_str(), "https://localhost/");
        assert_eq!(req.headers()["authorization"], "Bearer Hold my bear");
        assert_eq!(req.headers()["authorization"].is_sensitive(), true);
    }
}<|MERGE_RESOLUTION|>--- conflicted
+++ resolved
@@ -13,7 +13,6 @@
 use super::multipart;
 use super::Client;
 use crate::header::{HeaderMap, HeaderName, HeaderValue, CONTENT_TYPE};
-use crate::util::base64;
 use crate::{async_impl, Method, Url};
 
 /// A request which can be executed with `Client::execute()`.
@@ -266,17 +265,8 @@
         U: fmt::Display,
         P: fmt::Display,
     {
-<<<<<<< HEAD
-        let auth = match password {
-            Some(password) => format!("{}:{}", username, password),
-            None => format!("{}:", username),
-        };
-        let header_value = format!("Basic {}", base64::encode(&auth));
-        self.header_sensitive(crate::header::AUTHORIZATION, &*header_value, true)
-=======
         let header_value = crate::util::basic_auth(username, password);
         self.header_sensitive(crate::header::AUTHORIZATION, header_value, true)
->>>>>>> 5df3861a
     }
 
     /// Enable HTTP bearer authentication.
